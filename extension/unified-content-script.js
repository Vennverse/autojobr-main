// Unified AutoJobr Content Script - Single Interface for All Job Sites
(function() {
  'use strict';

  class AutoJobrUnified {
    constructor() {
      this.apiBase = this.detectBackendURL();
      this.isAuthenticated = false;
      this.userProfile = null;
      this.jobData = null;
      this.overlay = null;
      this.isProcessing = false;
      
      // Enhanced selectors for all job sites including Workday
      this.jobSelectors = {
        workday: {
          title: '[data-automation-id="jobPostingHeader"], h1[data-automation-id="jobPostingHeader"], .WDJC-1r1cwvj, h1[data-automation-id="jobTitle"]',
          company: '[data-automation-id="jobPostingCompany"], .css-1cxz035, [data-automation-id="company"]',
          description: '[data-automation-id="jobPostingDescription"], .css-1id5k8j, .wd-u-maxWidth-900px p',
          location: '[data-automation-id="locations"], .css-k008qs, [data-automation-id="location"]',
          applyButton: '[data-automation-id="applyToJobButton"], button[data-automation-id="applyToJobButton"], .css-k008qs button',
          forms: {
            firstName: 'input[name*="firstName"], input[data-automation-id*="firstName"], input[aria-label*="First Name"]',
            lastName: 'input[name*="lastName"], input[data-automation-id*="lastName"], input[aria-label*="Last Name"]',
            email: 'input[type="email"], input[name*="email"], input[data-automation-id*="email"]',
            phone: 'input[type="tel"], input[name*="phone"], input[data-automation-id*="phone"]',
            address: 'input[name*="address"], textarea[name*="address"], input[data-automation-id*="address"]',
            city: 'input[name*="city"], input[data-automation-id*="city"]',
            state: 'select[name*="state"], input[name*="state"], select[data-automation-id*="state"]',
            zipCode: 'input[name*="zip"], input[name*="postal"], input[data-automation-id*="zip"]',
            coverLetter: 'textarea[name*="cover"], textarea[data-automation-id*="cover"], textarea[aria-label*="Cover Letter"]',
            resume: 'input[type="file"], input[accept*=".pdf"], input[data-automation-id*="resume"]',
            workAuth: 'select[name*="authorization"], select[data-automation-id*="workAuth"], input[name*="workAuth"]',
            experience: 'select[name*="experience"], input[name*="experience"], select[data-automation-id*="experience"]'
          }
        },
        linkedin: {
          title: '.jobs-unified-top-card__job-title, h1.job-details-jobs-unified-top-card__job-title',
          company: '.jobs-unified-top-card__company-name, .job-details-jobs-unified-top-card__company-name',
          description: '.jobs-description__content, .jobs-box__html-content',
          location: '.jobs-unified-top-card__bullet',
          applyButton: '.jobs-apply-button, button[aria-label*="Apply"]',
          forms: {
            firstName: 'input[name*="firstName"], input[id*="firstName"]',
            lastName: 'input[name*="lastName"], input[id*="lastName"]',
            email: 'input[type="email"], input[name*="email"]',
            phone: 'input[type="tel"], input[name*="phone"]'
          }
        },
        indeed: {
          title: '[data-testid="jobsearch-JobInfoHeader-title"], h1.jobsearch-JobInfoHeader-title',
          company: '[data-testid="inlineHeader-companyName"]',
          description: '#jobDescriptionText',
          location: '[data-testid="job-location"]',
          applyButton: '.indeed-apply-button, .jobsearch-IndeedApplyButton',
          forms: {
            firstName: 'input[name*="firstName"]',
            lastName: 'input[name*="lastName"]',
            email: 'input[type="email"]',
            phone: 'input[type="tel"]'
          }
        }
      };

      this.init();
    }

    detectBackendURL() {
      // Use VM server only
      return 'http://40.160.50.128:5000';
    }

    async init() {
      console.log('🚀 AutoJobr Unified initialized');
      
      // Wait for DOM to be ready
      if (document.readyState === 'loading') {
        document.addEventListener('DOMContentLoaded', () => this.start());
      } else {
        this.start();
      }
    }

    async start() {
      try {
        await this.checkAuthentication();
        if (this.isAuthenticated) {
          await this.loadUserProfile();
        }
        
        // Detect job page and create overlay
        setTimeout(() => {
          this.detectJobPage();
          this.createOverlay();
          this.setupObservers();
        }, 1500);

      } catch (error) {
        console.error('AutoJobr initialization failed:', error);
      }
    }

    async checkAuthentication() {
      try {
        console.log('🔍 Checking authentication with:', `${this.apiBase}/api/user`);
        
        // First, test with debug endpoint
        console.log('🔍 Testing debug endpoint...');
        const debugResponse = await fetch(`${this.apiBase}/api/debug/extension-auth`, {
<<<<<<< HEAD
=======
          method: 'GET',
          credentials: 'include',
          mode: 'cors',
          headers: {
            'Accept': 'application/json',
            'Content-Type': 'application/json'
          }
        });
        
        if (debugResponse.ok) {
          const debugData = await debugResponse.json();
          console.log('🔍 Debug data:', debugData);
        }
        
        // Try direct fetch with proper credentials
        const response = await fetch(`${this.apiBase}/api/user`, {
>>>>>>> 6371c507
          method: 'GET',
          credentials: 'include',
          mode: 'cors',
          headers: {
            'Accept': 'application/json',
            'Content-Type': 'application/json'
          }
        });
<<<<<<< HEAD
        
        if (debugResponse.ok) {
          const debugData = await debugResponse.json();
          console.log('🔍 Debug data:', debugData);
        }
        
        // Check if debug shows authentication
        if (debugResponse.ok) {
          const debugData = await debugResponse.json();
          if (debugData.isAuthenticated) {
            // Try to get user data
            const response = await fetch(`${this.apiBase}/api/user`, {
              method: 'GET',
              credentials: 'include',
              mode: 'cors',
              headers: {
                'Accept': 'application/json',
                'Content-Type': 'application/json'
              }
            });

            console.log('Auth response:', response.status, response.statusText);

            if (response.ok) {
              const userData = await response.json();
              this.isAuthenticated = true;
              console.log('✅ AutoJobr authenticated:', userData.email);
              return true;
            } else {
              console.log('❌ Authentication API failed, status:', response.status);
              const errorText = await response.text();
              console.log('Error response:', errorText);
            }
          } else {
            console.log('❌ Debug shows not authenticated');
          }
=======

        console.log('Auth response:', response.status, response.statusText);

        if (response.ok) {
          const userData = await response.json();
          this.isAuthenticated = true;
          console.log('✅ AutoJobr authenticated:', userData.email);
          return true;
        } else {
          console.log('❌ Authentication failed, status:', response.status);
          const errorText = await response.text();
          console.log('Error response:', errorText);
          this.isAuthenticated = false;
          return false;
>>>>>>> 6371c507
        }
        
        this.isAuthenticated = false;
        return false;
      } catch (error) {
        console.error('Direct authentication check failed:', error);
        
        // Fallback: try through background script
        try {
          console.log('🔄 Trying authentication via background script...');
          const response = await chrome.runtime.sendMessage({ action: 'CHECK_AUTH' });
          if (response && response.success && response.authenticated) {
            this.isAuthenticated = true;
            console.log('✅ Background authentication successful');
            return true;
          }
        } catch (bgError) {
          console.error('Background authentication failed:', bgError);
        }
        
        this.isAuthenticated = false;
        return false;
      }
    }

    async loadUserProfile() {
      if (!this.isAuthenticated) return null;

      try {
        const [profile, skills, workExperience, education] = await Promise.all([
          fetch(`${this.apiBase}/api/profile`, { credentials: 'include' }).then(r => r.json()),
          fetch(`${this.apiBase}/api/skills`, { credentials: 'include' }).then(r => r.json()),
          fetch(`${this.apiBase}/api/work-experience`, { credentials: 'include' }).then(r => r.json()),
          fetch(`${this.apiBase}/api/education`, { credentials: 'include' }).then(r => r.json())
        ]);

        this.userProfile = { profile, skills, workExperience, education };
        console.log('✅ User profile loaded');
        return this.userProfile;
      } catch (error) {
        console.error('Failed to load user profile:', error);
        return null;
      }
    }

    detectJobPage() {
      const hostname = window.location.hostname.toLowerCase();
      let platform = null;

      if (hostname.includes('workday')) platform = 'workday';
      else if (hostname.includes('linkedin')) platform = 'linkedin';
      else if (hostname.includes('indeed')) platform = 'indeed';
      else if (hostname.includes('greenhouse')) platform = 'greenhouse';
      else if (hostname.includes('lever')) platform = 'lever';

      if (platform && this.jobSelectors[platform]) {
        const selectors = this.jobSelectors[platform];
        const titleElement = document.querySelector(selectors.title);
        
        if (titleElement) {
          this.jobData = this.extractJobData(platform);
          console.log('🎯 Job detected:', this.jobData?.title);
          return true;
        }
      }
      
      return false;
    }

    extractJobData(platform) {
      const selectors = this.jobSelectors[platform];
      if (!selectors) return null;

      const getText = (selector) => {
        const element = document.querySelector(selector);
        return element ? element.textContent.trim() : '';
      };

      return {
        title: getText(selectors.title),
        company: getText(selectors.company),
        description: getText(selectors.description),
        location: getText(selectors.location),
        platform: platform,
        url: window.location.href,
        extractedAt: new Date().toISOString()
      };
    }

    createOverlay() {
      // Remove ALL existing AutoJobr overlays/widgets
      const existingElements = [
        'autojobr-unified-overlay',
        'autojobr-widget',
        'autojobr-floating-widget',
        'autojobr-overlay'
      ];
      
      existingElements.forEach(id => {
        const element = document.getElementById(id);
        if (element) {
          element.remove();
          console.log('🗑️ Removed old overlay:', id);
        }
      });

      // Also remove by class names
      const existingByClass = document.querySelectorAll('.autojobr-floating-widget, .autojobr-widget, .smart-job-detector-overlay');
      existingByClass.forEach(element => {
        element.remove();
        console.log('🗑️ Removed old overlay by class');
      });

      this.overlay = document.createElement('div');
      this.overlay.id = 'autojobr-unified-overlay';
      this.overlay.innerHTML = this.getOverlayHTML();
      
      document.body.appendChild(this.overlay);
      this.attachEventListeners();
      this.updateOverlayContent();
      
      console.log('✅ Created unified overlay');
    }

    getOverlayHTML() {
      return `
        <div class="autojobr-container">
          <div class="autojobr-header">
            <div class="autojobr-brand">
              <span class="autojobr-logo">📘</span>
              <span class="autojobr-title">Simplify</span>
            </div>
            <div class="autojobr-actions">
              <button class="autojobr-minimize" id="autojobr-minimize">−</button>
              <button class="autojobr-close" id="autojobr-close">×</button>
            </div>
          </div>
          
          <div class="autojobr-content" id="autojobr-content">
            <div class="autojobr-status" id="autojobr-status">
              <div class="status-dot ${this.isAuthenticated ? 'connected' : 'disconnected'}"></div>
              <span>${this.isAuthenticated ? 'Connected & Ready' : 'Connection Failed'}</span>
            </div>

            ${this.isAuthenticated ? this.getAuthenticatedContent() : this.getUnauthenticatedContent()}
          </div>
        </div>
      `;
    }

    getAuthenticatedContent() {
      const profile = this.userProfile?.profile || {};
      const hasJob = this.jobData !== null;
      
      return `
        <div class="autojobr-user">
          <div class="user-avatar">${profile.fullName ? profile.fullName.charAt(0).toUpperCase() : 'S'}</div>
          <div class="user-info">
            <div class="user-name">Shubham Dubey</div>
            <div class="user-role">Job Seeker</div>
          </div>
        </div>

        <div class="autojobr-stats">
          <div class="stat-item">
            <div class="stat-value">0</div>
            <div class="stat-label">Applications</div>
          </div>
          <div class="stat-item">
            <div class="stat-value">0%</div>
            <div class="stat-label">Success Rate</div>
          </div>
        </div>

        ${hasJob ? this.getJobAnalysisHTML() : this.getNoJobHTML()}

        <div class="autojobr-actions">
          <button class="btn btn-primary" id="autojobr-autofill" ${!hasJob ? 'disabled' : ''}>
            ⚡ Autofill this page
          </button>
          <button class="btn btn-secondary" id="autojobr-save-job" ${!hasJob ? 'disabled' : ''}>
            💾 Save Job
          </button>
        </div>

        <div class="autojobr-tabs">
          <div class="tab-header">
            <button class="tab-button active" data-tab="resume">📄 Resume</button>
            <button class="tab-button" data-tab="cover">📝 Cover Letter</button>
          </div>
          
          <div class="tab-content">
            <div class="tab-panel active" id="resume-panel">
              <div class="resume-info">
                <div class="resume-name">Shubham_Dubey_resume (default)</div>
                <button class="view-resume-btn">👁</button>
              </div>
              
              ${hasJob ? `
                <div class="keyword-match">
                  <div class="match-header">Keyword Match - <span class="needs-work">Needs Work</span></div>
                  <div class="match-details">Your resume has <strong>2 out of 11 keywords</strong> →</div>
                  <button class="btn btn-secondary">🎯 Tailor Resume</button>
                </div>
              ` : ''}
            </div>

            <div class="tab-panel" id="cover-panel">
              <button class="btn btn-primary" id="generate-cover-letter" ${!hasJob ? 'disabled' : ''}>
                📝 Generate Cover Letter
              </button>
            </div>
          </div>
        </div>

        ${hasJob && this.detectWorkdayForm() ? `
          <div class="workday-notice">
            ⚠️ For Workday to autofill correctly, stay on the page while it fills.
          </div>
          <button class="btn btn-primary btn-large" id="continue-next-page">
            Continue to the Next Page
          </button>
        ` : ''}
      `;
    }

    getUnauthenticatedContent() {
      return `
        <div class="auth-prompt">
          <h3>Sign in to AutoJobr</h3>
          <p>Access smart job analysis, auto-fill, and cover letter generation</p>
          <button class="btn btn-primary" id="sign-in-btn">Sign In to AutoJobr</button>
        </div>
      `;
    }

    getJobAnalysisHTML() {
      const score = Math.floor(Math.random() * 40) + 10; // 10-50% range
      return `
        <div class="job-analysis">
          <div class="analysis-header">
            <div class="match-circle">
              <div class="match-percentage">${score}%</div>
            </div>
            <div class="analysis-details">
              <h4>Resume Match</h4>
              <p><strong>2 of 11 keywords</strong> are present in your resume</p>
            </div>
          </div>
        </div>
      `;
    }

    getNoJobHTML() {
      return `
        <div class="no-job-notice">
          ℹ️ Navigate to a job posting to see analysis
        </div>
      `;
    }

    detectWorkdayForm() {
      return window.location.hostname.includes('workday') || 
             window.location.hostname.includes('myworkdayjobs');
    }

    attachEventListeners() {
      // Close and minimize buttons
      const closeBtn = this.overlay.querySelector('#autojobr-close');
      const minimizeBtn = this.overlay.querySelector('#autojobr-minimize');
      
      if (closeBtn) {
        closeBtn.addEventListener('click', () => this.overlay.style.display = 'none');
      }
      
      if (minimizeBtn) {
        minimizeBtn.addEventListener('click', () => this.toggleMinimize());
      }

      // Tab switching
      this.overlay.querySelectorAll('.tab-button').forEach(btn => {
        btn.addEventListener('click', (e) => this.switchTab(e.target.dataset.tab));
      });

      // Action buttons
      const autofillBtn = this.overlay.querySelector('#autojobr-autofill');
      const saveJobBtn = this.overlay.querySelector('#autojobr-save-job');
      const coverLetterBtn = this.overlay.querySelector('#generate-cover-letter');
      const signInBtn = this.overlay.querySelector('#sign-in-btn');
      const continueBtn = this.overlay.querySelector('#continue-next-page');

      if (autofillBtn) {
        autofillBtn.addEventListener('click', () => this.autofillForm());
      }

      if (saveJobBtn) {
        saveJobBtn.addEventListener('click', () => this.saveJob());
      }

      if (coverLetterBtn) {
        coverLetterBtn.addEventListener('click', () => this.generateCoverLetter());
      }

      if (signInBtn) {
        signInBtn.addEventListener('click', () => this.openSignIn());
      }

      if (continueBtn) {
        continueBtn.addEventListener('click', () => this.continueToNextPage());
      }
    }

    toggleMinimize() {
      const content = this.overlay.querySelector('#autojobr-content');
      const isMinimized = content.style.display === 'none';
      content.style.display = isMinimized ? 'block' : 'none';
      
      const minimizeBtn = this.overlay.querySelector('#autojobr-minimize');
      minimizeBtn.textContent = isMinimized ? '−' : '+';
    }

    switchTab(tabName) {
      // Update tab buttons
      this.overlay.querySelectorAll('.tab-button').forEach(btn => {
        btn.classList.toggle('active', btn.dataset.tab === tabName);
      });

      // Update tab panels
      this.overlay.querySelectorAll('.tab-panel').forEach(panel => {
        panel.classList.toggle('active', panel.id === `${tabName}-panel`);
      });
    }

    async autofillForm() {
      if (!this.userProfile || this.isProcessing) return;

      this.isProcessing = true;
      const autofillBtn = this.overlay.querySelector('#autojobr-autofill');
      if (autofillBtn) {
        autofillBtn.textContent = '⏳ Filling...';
        autofillBtn.disabled = true;
      }

      try {
        const platform = this.detectCurrentPlatform();
        const forms = this.jobSelectors[platform]?.forms;
        
        if (forms && this.userProfile.profile) {
          const profile = this.userProfile.profile;
          
          // Fill basic information
          this.fillField(forms.firstName, profile.fullName ? profile.fullName.split(' ')[0] : '');
          this.fillField(forms.lastName, profile.fullName ? profile.fullName.split(' ').slice(1).join(' ') : '');
          this.fillField(forms.email, profile.email || '');
          this.fillField(forms.phone, profile.phone || '');
          this.fillField(forms.address, profile.address || '');
          this.fillField(forms.city, profile.city || '');
          this.fillField(forms.state, profile.state || '');
          this.fillField(forms.zipCode, profile.zipCode || '');

          // Generate and fill cover letter
          if (this.jobData && forms.coverLetter) {
            const coverLetter = await this.generateCoverLetterText();
            this.fillField(forms.coverLetter, coverLetter);
          }

          console.log('✅ Form autofilled successfully');
          
          // Show success message
          if (autofillBtn) {
            autofillBtn.textContent = '✅ Filled!';
            setTimeout(() => {
              autofillBtn.textContent = '⚡ Autofill this page';
              autofillBtn.disabled = false;
            }, 2000);
          }
        }
      } catch (error) {
        console.error('Autofill failed:', error);
        if (autofillBtn) {
          autofillBtn.textContent = '❌ Failed';
          setTimeout(() => {
            autofillBtn.textContent = '⚡ Autofill this page';
            autofillBtn.disabled = false;
          }, 2000);
        }
      } finally {
        this.isProcessing = false;
      }
    }

    fillField(selector, value) {
      if (!selector || !value) return;

      const field = document.querySelector(selector);
      if (field) {
        field.focus();
        field.value = value;
        
        // Trigger events for React/Angular forms
        const events = ['input', 'change', 'blur'];
        events.forEach(eventType => {
          field.dispatchEvent(new Event(eventType, { bubbles: true }));
        });
        
        console.log(`Filled field: ${selector} = ${value}`);
      }
    }

    detectCurrentPlatform() {
      const hostname = window.location.hostname.toLowerCase();
      if (hostname.includes('workday')) return 'workday';
      if (hostname.includes('linkedin')) return 'linkedin';
      if (hostname.includes('indeed')) return 'indeed';
      return 'workday'; // Default to workday for better compatibility
    }

    async generateCoverLetterText() {
      if (!this.jobData) return '';

      try {
        const response = await fetch(`${this.apiBase}/api/generate-cover-letter`, {
          method: 'POST',
          credentials: 'include',
          headers: {
            'Content-Type': 'application/json'
          },
          body: JSON.stringify({
            jobDescription: this.jobData.description,
            companyName: this.jobData.company,
            useProfile: true
          })
        });

        if (response.ok) {
          const result = await response.json();
          return result.coverLetter || '';
        }
      } catch (error) {
        console.error('Failed to generate cover letter:', error);
      }

      return '';
    }

    continueToNextPage() {
      // Look for "Next" or "Continue" buttons on Workday forms
      const nextSelectors = [
        'button[data-automation-id="bottom-navigation-next-button"]',
        'button[data-automation-id="continueButton"]',
        'button[title*="Next"]',
        'button[aria-label*="Next"]',
        'button:contains("Next")',
        'button:contains("Continue")',
        '.css-k008qs button[type="button"]'
      ];

      for (const selector of nextSelectors) {
        const button = document.querySelector(selector);
        if (button && !button.disabled) {
          button.click();
          console.log('✅ Clicked Next/Continue button');
          break;
        }
      }
    }

    async saveJob() {
      if (!this.jobData) return;

      try {
        const response = await fetch(`${this.apiBase}/api/save-job`, {
          method: 'POST',
          credentials: 'include',
          headers: {
            'Content-Type': 'application/json'
          },
          body: JSON.stringify(this.jobData)
        });

        if (response.ok) {
          console.log('✅ Job saved successfully');
          const saveBtn = this.overlay.querySelector('#autojobr-save-job');
          if (saveBtn) {
            saveBtn.textContent = '✅ Saved!';
            setTimeout(() => {
              saveBtn.textContent = '💾 Save Job';
            }, 2000);
          }
        }
      } catch (error) {
        console.error('Failed to save job:', error);
      }
    }

    openSignIn() {
      const authWindow = window.open(`${this.apiBase}/auth`, '_blank');
      
      // Check if user signed in every 2 seconds
      const checkAuth = setInterval(async () => {
        try {
          if (authWindow.closed) {
            clearInterval(checkAuth);
            // Wait a moment then check authentication
            setTimeout(async () => {
              const isAuth = await this.checkAuthentication();
              if (isAuth) {
                console.log('✅ Authentication successful, reloading extension...');
                this.createOverlay(); // Reload the overlay with authenticated state
              }
            }, 1000);
          }
        } catch (error) {
          console.log('Auth window check error:', error);
        }
      }, 2000);
    }

    updateOverlayContent() {
      if (!this.overlay) return;

      const content = this.overlay.querySelector('#autojobr-content');
      if (content) {
        content.innerHTML = this.isAuthenticated ? 
          this.getAuthenticatedContent() : 
          this.getUnauthenticatedContent();
        
        this.attachEventListeners();
      }
    }

    setupObservers() {
      // Watch for URL changes (SPA navigation)
      let currentUrl = window.location.href;
      
      const checkForChanges = () => {
        if (window.location.href !== currentUrl) {
          currentUrl = window.location.href;
          setTimeout(() => {
            this.detectJobPage();
            this.updateOverlayContent();
          }, 1000);
        }
      };

      // Check for URL changes every 2 seconds
      setInterval(checkForChanges, 2000);

      // Also listen for DOM changes that might indicate new content
      const observer = new MutationObserver((mutations) => {
        let shouldUpdate = false;
        
        mutations.forEach((mutation) => {
          if (mutation.type === 'childList' && mutation.addedNodes.length > 0) {
            shouldUpdate = true;
          }
        });

        if (shouldUpdate) {
          setTimeout(() => {
            this.detectJobPage();
            this.updateOverlayContent();
          }, 500);
        }
      });

      observer.observe(document.body, {
        childList: true,
        subtree: true
      });
    }
  }

  // Initialize when DOM is ready
  if (document.readyState === 'loading') {
    document.addEventListener('DOMContentLoaded', () => {
      new AutoJobrUnified();
    });
  } else {
    new AutoJobrUnified();
  }

})();<|MERGE_RESOLUTION|>--- conflicted
+++ resolved
@@ -100,15 +100,30 @@
       }
     }
 
-    async checkAuthentication() {
-      try {
-        console.log('🔍 Checking authentication with:', `${this.apiBase}/api/user`);
-        
-        // First, test with debug endpoint
-        console.log('🔍 Testing debug endpoint...');
-        const debugResponse = await fetch(`${this.apiBase}/api/debug/extension-auth`, {
-<<<<<<< HEAD
-=======
+async checkAuthentication() {
+  try {
+    console.log('🔍 Checking authentication with:', `${this.apiBase}/api/user`);
+    
+    // First, test with debug endpoint
+    console.log('🔍 Testing debug endpoint...');
+    const debugResponse = await fetch(`${this.apiBase}/api/debug/extension-auth`, {
+      method: 'GET',
+      credentials: 'include',
+      mode: 'cors',
+      headers: {
+        'Accept': 'application/json',
+        'Content-Type': 'application/json'
+      }
+    });
+    
+    if (debugResponse.ok) {
+      const debugData = await debugResponse.json();
+      console.log('🔍 Debug data:', debugData);
+      
+      // Check if debug shows authentication
+      if (debugData.isAuthenticated) {
+        // Try to get user data
+        const response = await fetch(`${this.apiBase}/api/user`, {
           method: 'GET',
           credentials: 'include',
           mode: 'cors',
@@ -117,61 +132,6 @@
             'Content-Type': 'application/json'
           }
         });
-        
-        if (debugResponse.ok) {
-          const debugData = await debugResponse.json();
-          console.log('🔍 Debug data:', debugData);
-        }
-        
-        // Try direct fetch with proper credentials
-        const response = await fetch(`${this.apiBase}/api/user`, {
->>>>>>> 6371c507
-          method: 'GET',
-          credentials: 'include',
-          mode: 'cors',
-          headers: {
-            'Accept': 'application/json',
-            'Content-Type': 'application/json'
-          }
-        });
-<<<<<<< HEAD
-        
-        if (debugResponse.ok) {
-          const debugData = await debugResponse.json();
-          console.log('🔍 Debug data:', debugData);
-        }
-        
-        // Check if debug shows authentication
-        if (debugResponse.ok) {
-          const debugData = await debugResponse.json();
-          if (debugData.isAuthenticated) {
-            // Try to get user data
-            const response = await fetch(`${this.apiBase}/api/user`, {
-              method: 'GET',
-              credentials: 'include',
-              mode: 'cors',
-              headers: {
-                'Accept': 'application/json',
-                'Content-Type': 'application/json'
-              }
-            });
-
-            console.log('Auth response:', response.status, response.statusText);
-
-            if (response.ok) {
-              const userData = await response.json();
-              this.isAuthenticated = true;
-              console.log('✅ AutoJobr authenticated:', userData.email);
-              return true;
-            } else {
-              console.log('❌ Authentication API failed, status:', response.status);
-              const errorText = await response.text();
-              console.log('Error response:', errorText);
-            }
-          } else {
-            console.log('❌ Debug shows not authenticated');
-          }
-=======
 
         console.log('Auth response:', response.status, response.statusText);
 
@@ -181,36 +141,61 @@
           console.log('✅ AutoJobr authenticated:', userData.email);
           return true;
         } else {
-          console.log('❌ Authentication failed, status:', response.status);
+          console.log('❌ Authentication API failed, status:', response.status);
           const errorText = await response.text();
           console.log('Error response:', errorText);
-          this.isAuthenticated = false;
-          return false;
->>>>>>> 6371c507
-        }
-        
-        this.isAuthenticated = false;
-        return false;
-      } catch (error) {
-        console.error('Direct authentication check failed:', error);
-        
-        // Fallback: try through background script
-        try {
-          console.log('🔄 Trying authentication via background script...');
-          const response = await chrome.runtime.sendMessage({ action: 'CHECK_AUTH' });
-          if (response && response.success && response.authenticated) {
-            this.isAuthenticated = true;
-            console.log('✅ Background authentication successful');
-            return true;
-          }
-        } catch (bgError) {
-          console.error('Background authentication failed:', bgError);
-        }
-        
-        this.isAuthenticated = false;
-        return false;
-      }
-    }
+        }
+      } else {
+        console.log('❌ Debug shows not authenticated');
+      }
+    } else {
+      // Try direct fetch with proper credentials if debug endpoint fails
+      const response = await fetch(`${this.apiBase}/api/user`, {
+        method: 'GET',
+        credentials: 'include',
+        mode: 'cors',
+        headers: {
+          'Accept': 'application/json',
+          'Content-Type': 'application/json'
+        }
+      });
+
+      console.log('Auth response:', response.status, response.statusText);
+
+      if (response.ok) {
+        const userData = await response.json();
+        this.isAuthenticated = true;
+        console.log('✅ AutoJobr authenticated:', userData.email);
+        return true;
+      } else {
+        console.log('❌ Authentication failed, status:', response.status);
+        const errorText = await response.text();
+        console.log('Error response:', errorText);
+      }
+    }
+    
+    this.isAuthenticated = false;
+    return false;
+  } catch (error) {
+    console.error('Direct authentication check failed:', error);
+    
+    // Fallback: try through background script
+    try {
+      console.log('🔄 Trying authentication via background script...');
+      const response = await chrome.runtime.sendMessage({ action: 'CHECK_AUTH' });
+      if (response && response.success && response.authenticated) {
+        this.isAuthenticated = true;
+        console.log('✅ Background authentication successful');
+        return true;
+      }
+    } catch (bgError) {
+      console.error('Background authentication failed:', bgError);
+    }
+    
+    this.isAuthenticated = false;
+    return false;
+  }
+}
 
     async loadUserProfile() {
       if (!this.isAuthenticated) return null;
