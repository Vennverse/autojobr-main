--- conflicted
+++ resolved
@@ -53,12 +53,9 @@
       secure: false, // Allow HTTP for VM server
       httpOnly: false, // Allow JavaScript access for Chrome extension
       maxAge: authConfig.session.maxAge,
-<<<<<<< HEAD
       sameSite: 'lax', // Changed from 'none' to 'lax' for better compatibility
       path: '/', // Ensure cookie path is set
-=======
       sameSite: 'none', // Required for cross-origin Chrome extension requests
->>>>>>> 6371c507
       domain: undefined, // Don't restrict domain
     },
     name: 'autojobr.sid'
