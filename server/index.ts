import express, { type Request, Response, NextFunction } from "express";
import cors from "cors";
import { registerRoutes } from "./routes";
import { setupVite, serveStatic, log } from "./vite";
import compression from "compression";

// Database URL should be provided via environment variables
if (!process.env.DATABASE_URL) {
  console.error('DATABASE_URL environment variable is required');
  process.exit(1);
}

const app = express();

// Add compression middleware for better performance
app.use(compression({
  level: 6,
  threshold: 1024,
  filter: (req: any, res: any) => {
    if (req.headers['x-no-compression']) {
      return false;
    }
    return compression.filter(req, res);
  }
}));

// CORS configuration for Chrome extension and external sites
app.use(cors({
  origin: function (origin, callback) {
    // Allow requests with no origin (like mobile apps or curl requests)
    if (!origin) return callback(null, true);
    
    const allowedOrigins = [
      /^chrome-extension:\/\/.*$/,
      /^moz-extension:\/\/.*$/,
      /^https?:\/\/localhost:\d+$/,
<<<<<<< HEAD
      /^https?:\/\/127\.0\.0\.1:\d+$/,
      /^https?:\/\/40\.160\.50\.128:\d+$/,
      /^http:\/\/40\.160\.50\.128$/,
=======
>>>>>>> 6371c507
      /^https?:\/\/.*\.replit\.app$/,
      /^https?:\/\/.*\.replit\.dev$/,
      /^https?:\/\/.*\.vercel\.app$/,
      /^https?:\/\/.*\.railway\.app$/,
      /^https?:\/\/.*\.netlify\.app$/,
      // Job sites where the extension operates
      /^https?:\/\/(www\.)?linkedin\.com$/,
      /^https?:\/\/(www\.)?indeed\.com$/,
      /^https?:\/\/(www\.)?glassdoor\.com$/,
      /^https?:\/\/(www\.)?monster\.com$/,
      /^https?:\/\/(www\.)?ziprecruiter\.com$/,
      /^https?:\/\/(www\.)?stackoverflow\.com$/,
      /^https?:\/\/(www\.)?angel\.co$/,
      /^https?:\/\/(www\.)?wellfound\.com$/,
      // Workday domains
      /^https?:\/\/.*\.workday\.com$/,
      /^https?:\/\/.*\.myworkdayjobs\.com$/,
      // Greenhouse and other ATS
      /^https?:\/\/.*\.greenhouse\.io$/,
      /^https?:\/\/.*\.lever\.co$/,
      /^https?:\/\/.*\.ashbyhq\.com$/,
      /^https?:\/\/.*\.smartrecruiters\.com$/,
      /^https?:\/\/.*\.jobvite\.com$/,
      /^https?:\/\/.*\.icims\.com$/,
      /^https?:\/\/.*\.taleo\.net$/,
      /^https?:\/\/.*\.successfactors\.com$/
    ];
    
    const isAllowed = allowedOrigins.some(pattern => {
      if (pattern instanceof RegExp) {
        return pattern.test(origin);
      }
      return pattern === origin;
    });
    
    if (isAllowed || process.env.PRODUCTION_DOMAIN === origin) {
      callback(null, true);
    } else {
      console.log('CORS blocked origin:', origin);
      callback(null, true); // Allow all origins for Chrome extension compatibility
    }
  },
  credentials: true,
  methods: ['GET', 'POST', 'PUT', 'DELETE', 'PATCH', 'OPTIONS'],
  allowedHeaders: ['Content-Type', 'Authorization', 'Cookie', 'Accept', 'X-Requested-With', 'Access-Control-Allow-Origin'],
  optionsSuccessStatus: 200,
  preflightContinue: false
}));

app.use(express.json({ limit: '10mb' }));
app.use(express.urlencoded({ extended: false, limit: '10mb' }));

<<<<<<< HEAD
// Additional CORS headers for Chrome extension and VM server
app.use((req, res, next) => {
  const origin = req.get('Origin');
  
  // Allow Chrome extension origins and VM server origins
  if (origin && (
    origin.startsWith('chrome-extension://') || 
    origin.startsWith('moz-extension://') ||
    origin === 'http://40.160.50.128' ||
    origin === 'http://40.160.50.128:5000' ||
    origin === 'http://127.0.0.1:5000' ||
    origin === 'http://localhost:5000'
  )) {
    res.header('Access-Control-Allow-Origin', origin);
    res.header('Access-Control-Allow-Credentials', 'true');
    res.header('Access-Control-Allow-Methods', 'GET,HEAD,OPTIONS,POST,PUT,DELETE,PATCH');
    res.header('Access-Control-Allow-Headers', 'Origin, X-Requested-With, Content-Type, Accept, Authorization, Cookie, Set-Cookie');
    res.header('Access-Control-Expose-Headers', 'Set-Cookie');
=======
// Additional CORS headers for Chrome extension
app.use((req, res, next) => {
  const origin = req.get('Origin');
  
  // Allow Chrome extension origins
  if (origin && (origin.startsWith('chrome-extension://') || origin.startsWith('moz-extension://'))) {
    res.header('Access-Control-Allow-Origin', origin);
    res.header('Access-Control-Allow-Credentials', 'true');
    res.header('Access-Control-Allow-Methods', 'GET,HEAD,OPTIONS,POST,PUT,DELETE,PATCH');
    res.header('Access-Control-Allow-Headers', 'Origin, X-Requested-With, Content-Type, Accept, Authorization, Cookie');
>>>>>>> 6371c507
  }
  
  // Handle preflight requests
  if (req.method === 'OPTIONS') {
    res.status(200).end();
    return;
  }
  
  next();
});

// Performance monitoring middleware
app.use((req, res, next) => {
  const start = Date.now();
  const path = req.path;
  let capturedJsonResponse: Record<string, any> | undefined = undefined;

  const originalResJson = res.json;
  res.json = function (bodyJson, ...args) {
    capturedJsonResponse = bodyJson;
    return originalResJson.apply(res, [bodyJson, ...args]);
  };

  res.on("finish", () => {
    const duration = Date.now() - start;
    if (path.startsWith("/api")) {
      let logLine = `${req.method} ${path} ${res.statusCode} in ${duration}ms`;
      if (capturedJsonResponse) {
        logLine += ` :: ${JSON.stringify(capturedJsonResponse)}`;
      }

      if (logLine.length > 80) {
        logLine = logLine.slice(0, 79) + "…";
      }

      // Log slow requests for optimization
      if (duration > 500) {
        console.warn(`🐌 SLOW REQUEST: ${logLine}`);
      }

      log(logLine);
    }
  });

  next();
});

(async () => {
  const server = await registerRoutes(app);

  app.use((err: any, _req: Request, res: Response, _next: NextFunction) => {
    const status = err.status || err.statusCode || 500;
    const message = err.message || "Internal Server Error";

    res.status(status).json({ message });
    throw err;
  });

  // importantly only setup vite in development and after
  // setting up all the other routes so the catch-all route
  // doesn't interfere with the other routes
  if (app.get("env") === "development") {
    await setupVite(app, server);
  } else {
    serveStatic(app);
  }

  // ALWAYS serve the app on port 5000
  // this serves both the API and the client.
  // It is the only port that is not firewalled.
  const port = 5000;
  server.listen({
    port,
    host: "0.0.0.0",
    reusePort: true,
  }, () => {
    log(`serving on port ${port}`);
  });
})();<|MERGE_RESOLUTION|>--- conflicted
+++ resolved
@@ -34,12 +34,9 @@
       /^chrome-extension:\/\/.*$/,
       /^moz-extension:\/\/.*$/,
       /^https?:\/\/localhost:\d+$/,
-<<<<<<< HEAD
       /^https?:\/\/127\.0\.0\.1:\d+$/,
       /^https?:\/\/40\.160\.50\.128:\d+$/,
       /^http:\/\/40\.160\.50\.128$/,
-=======
->>>>>>> 6371c507
       /^https?:\/\/.*\.replit\.app$/,
       /^https?:\/\/.*\.replit\.dev$/,
       /^https?:\/\/.*\.vercel\.app$/,
@@ -92,7 +89,6 @@
 app.use(express.json({ limit: '10mb' }));
 app.use(express.urlencoded({ extended: false, limit: '10mb' }));
 
-<<<<<<< HEAD
 // Additional CORS headers for Chrome extension and VM server
 app.use((req, res, next) => {
   const origin = req.get('Origin');
@@ -111,7 +107,6 @@
     res.header('Access-Control-Allow-Methods', 'GET,HEAD,OPTIONS,POST,PUT,DELETE,PATCH');
     res.header('Access-Control-Allow-Headers', 'Origin, X-Requested-With, Content-Type, Accept, Authorization, Cookie, Set-Cookie');
     res.header('Access-Control-Expose-Headers', 'Set-Cookie');
-=======
 // Additional CORS headers for Chrome extension
 app.use((req, res, next) => {
   const origin = req.get('Origin');
@@ -122,7 +117,6 @@
     res.header('Access-Control-Allow-Credentials', 'true');
     res.header('Access-Control-Allow-Methods', 'GET,HEAD,OPTIONS,POST,PUT,DELETE,PATCH');
     res.header('Access-Control-Allow-Headers', 'Origin, X-Requested-With, Content-Type, Accept, Authorization, Cookie');
->>>>>>> 6371c507
   }
   
   // Handle preflight requests
