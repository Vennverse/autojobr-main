import session from 'express-session';
import * as ConnectRedis from 'connect-redis';
import MemoryStore from 'memorystore';
import { getRedisClient, checkRedisHealth } from './redis';

// Session store configuration
export async function createSessionStore(): Promise<session.Store> {
  // Try to use Redis first, fallback to memory store
  try {
    const isRedisHealthy = await checkRedisHealth();
    
    if (isRedisHealthy) {
      console.log('✅ Using Redis for session storage');
      const redisClient = getRedisClient();
      
      const RedisStore = ConnectRedis.RedisStore;
      return new RedisStore({
        client: redisClient,
        prefix: 'autojobr:sess:',
        ttl: 7 * 24 * 60 * 60, // 7 days in seconds
        touchAfter: 24 * 3600, // Touch session every 24 hours
        logErrors: (err: any) => {
          console.error('Redis session store error:', err);
        }
      });
    } else {
      throw new Error('Redis health check failed');
    }
  } catch (error: any) {
    console.warn('⚠️ Redis unavailable, falling back to memory store:', error.message);
    
    // Fallback to enhanced memory store for development
    const MemStore = MemoryStore(session);
    return new MemStore({
      checkPeriod: 86400000, // Prune expired entries every 24h
      max: 1000, // Maximum number of sessions
      ttl: 7 * 24 * 60 * 60 * 1000, // 7 days in milliseconds
      dispose: (key: string) => {
        console.log(`🗑️ Session expired: ${key}`);
      }
    });
  }
}

// Session configuration factory
export async function createSessionConfig(secret: string) {
  const store = await createSessionStore();
  
  return {
    store,
    secret,
    resave: false,
    saveUninitialized: false,
    rolling: true, // Reset expiration on activity
    cookie: {
      secure: false, // Allow HTTP for VM server
      httpOnly: false, // Allow JavaScript access for Chrome extension
      maxAge: 7 * 24 * 60 * 60 * 1000, // 7 days
<<<<<<< HEAD
      sameSite: 'lax', // Changed from 'none' to 'lax' for better compatibility
      path: '/', // Ensure cookie path is set
=======
      sameSite: 'none', // Required for cross-origin Chrome extension requests
>>>>>>> 6371c507
      domain: undefined, // Don't restrict domain for Chrome extension
    },
    name: 'autojobr.sid'
  };
}<|MERGE_RESOLUTION|>--- conflicted
+++ resolved
@@ -56,12 +56,9 @@
       secure: false, // Allow HTTP for VM server
       httpOnly: false, // Allow JavaScript access for Chrome extension
       maxAge: 7 * 24 * 60 * 60 * 1000, // 7 days
-<<<<<<< HEAD
       sameSite: 'lax', // Changed from 'none' to 'lax' for better compatibility
       path: '/', // Ensure cookie path is set
-=======
       sameSite: 'none', // Required for cross-origin Chrome extension requests
->>>>>>> 6371c507
       domain: undefined, // Don't restrict domain for Chrome extension
     },
     name: 'autojobr.sid'
